#!/usr/bin/env python

"""
Generates .ttg files for Autodesk Flame using data from a CSV file.
"""

import argparse
import csv
import errno
import fnmatch
import os
import re

def read_unicode_csv_file(filename):
    """Returns a tuple of list data from a csv file passed to it."""

    try:
        with open(filename, 'rU') as open_file: #remove the U. use newline=
            raw_rows = csv.reader(open_file)
            unicode_rows = []
            for utf8_row in raw_rows:
                unicode_row = [x.decode('utf8') for x in utf8_row]
                unicode_rows.append(unicode_row)
            return tuple(unicode_rows)
    except Exception as ex:
        raise ex

def read_ttg_file(filename):
    """Return contents of TTG file."""

    try:
        with open(filename, 'r') as open_file:
            contents = open_file.read().splitlines()
            return contents
    except Exception as ex:
        raise ex

def find_ttg_keywords(ttg_file_list):
    """Returns dictionary containing the line number and contents
    for the keywords that are wrapped in percent symbols."""

    return {line:text for line, text in enumerate(ttg_file_list, 1) if
            text.startswith('Text 37') and text.endswith('37')}

def convert_from_ttg_text(decimal_string):
    """Returns unicode standard string minus the "Text" at the beginning
   and the % / 37 keyword wrappers"""

    return "".join(unichr(int(character)) for character in decimal_string.split()[2:-1])

def convert_to_ttg_text(string):
    """Returns TTG style string"""

    return " ".join(str(ord(character)) for character in list(string))

def common_path(paths):
    """Returns common parent directory from list of paths.
    Not necessary in Python 3.5 because of os.path.commonpath()"""

    return os.path.dirname(os.path.commonprefix(paths))

def expand_path(path):
    """Expand shell variables and ~."""

    return os.path.expandvars(os.path.expanduser(path))

def filename_no_ext(filepath):
    """Return just filename without extension."""

    return os.path.splitext(os.path.basename(filepath))[0]

def tidy_text(text):
    """Returns string that is appropriate for filename usage."""

    # Delete first and last character if a symbol or space.
    chopped = re.sub(r"^[\W_]+|[\W_]+$", "", text)
    # Convert symbols & whitespace to underscores.
    sanitized = re.sub(r"\W+", "_", chopped)
    # Remove duplicate underscores.
    tidy = re.sub(r"(_)\1+", "_", sanitized)

    return tidy

def makedirs(filepath):
    """Make sure out the directories exist for given filepath
    Copied from https://stackoverflow.com/a/600612/119527"""

    dirpath = os.path.dirname(filepath)

    try:
        os.makedirs(dirpath)
    except OSError as ex:
        if ex.errno == errno.EEXIST:
            pass
        else:
            raise

#def generate_ttg_filepath(output_template, entries_list, entries_dict):
#    """ """
#
#    return result

def generate_html_page(html_template, new_html_filename,
                       line_number_to_replace, list_of_replacements):
    """Generates HTML page of filenames to copy paste."""
    html_line = """  <button
    data-clipboard-text=\"master_name_goes_here\">master_name_goes_here</button>"""

    with open(html_template, 'rU') as source_file:
        with open(new_html_filename, 'w') as destination_file:
            for line_number, line in enumerate(source_file, 1):
                if line_number == line_number_to_replace:
                    for entry in list_of_replacements:
                        destination_file.write(html_line.replace("master_name_goes_here",
                                                                 entry) + "\n")
                else:
                    destination_file.write(line)

def script_path():
    """Returns the path to this script file.
    Copied from https://stackoverflow.com/questions/918154/relative-paths-in-python"""

    return os.path.dirname(os.path.abspath(__file__))

def validate_output_template(string):
    """Ensure argparse output template argument has correct .ttg file extension."""

    if string.endswith(".ttg") is False:
        raise argparse.ArgumentTypeError("Output template must end in .ttg")
    return string

#def validate_skip_rows(string):
#    """Ensure argparse skip-rows argument is correct."""
#
#    try:
#        number = int(string)
#    except:
#        raise argparse.ArgumentTypeError("Must be a number")
#
#    rows_skipped = range(number)
#    return rows_skipped

def validate_exclude_rows(string):
    """Ensure argparse string is numbers listed in range notation
    and/or single numbers separated by commas.  Expand into a single list.
    Copied from https://gist.github.com/kgaughan/2491663"""

    single_frames = set()

    for element in string.split(','):
        parts = [int(x) for x in element.split('-')]
        if len(parts) == 1:
            single_frames.add(parts[0])
        else:
            for frame in range(min(parts), max(parts) + 1):
                single_frames.add(frame)

    return list(single_frames)

def list_offset(values, offset):
    """Offset each entry in a list of integers by a given offset value."""

    return [x + offset for x in values]



def main():
    """Script that is run when called from the command line."""

    parser = argparse.ArgumentParser(description="""generates .ttg files using a
        template TTG file and CSV full of data to fill in fields""")
    parser.add_argument("csv_file", help="""path of the CSV file""")
    parser.add_argument("ttg_template",
                        nargs="?",
                        help="""path of the template TTG file""")

    filter_rows = parser.add_mutually_exclusive_group()
    filter_rows.add_argument("--exclude",
                       action="append",
                       default=[],
                       metavar="PATTERN",
                       help="""exclude lines from CSV matching PATTERN""")
    filter_rows.add_argument("--include",
                       action="append",
                       default=[],
                       metavar="PATTERN",
                       help="""include lines from CSV matching PATTERN""")

    filter_row_numbers = parser.add_mutually_exclusive_group()
    filter_row_numbers.add_argument("--exclude-rows",
                             default=[1],
                             metavar="NUMBERS",
                             type=validate_exclude_rows,
                             help="""row numbers to exclude in CSV""")
    filter_row_numbers.add_argument("--include-rows",
                             default=[],
                             metavar="NUMBERS",
                             type=validate_exclude_rows,
                             help="""row numbers to include in CSV""")

    parser.add_argument("-o", "--output",
                        default=os.path.join(os.getcwd(), "{5}_{6}_{4}"),
                        help="template for output file names""",
                        metavar="TEMPLATE",
                        type=validate_output_template)
    parser.add_argument("-n", "--dry-run",
                        action="store_true",
                        help="""perform trial run with no files written""")
    parser.add_argument("--no-html-output",
                        default=False,
                        action="store_true",
                        help="""skip output of HTML""")
<<<<<<< HEAD
    #parser.add_argument("--skip-rows",
    #                    default=[0],
    #                    metavar="NUMBER",
    #                    type=validate_skip_rows,
    #                    help="""number of rows to skip in CSV""")
=======
    parser.add_argument("--skip-rows",
                        default=[1],
                        metavar="NUMBER",
                        type=validate_skip_rows,
                        help="""number of rows to skip in CSV""")
>>>>>>> 8a787c58

    args = parser.parse_args()

    if args.include == []:
        args.include.append("*")

    # Sort out CSV
    csv_rows = read_unicode_csv_file(args.csv_file)

    print "Found %s rows in the CSV file." % len(csv_rows)

    # Gather keywords in TTG file
    if args.ttg_template is not None:
        ttg_file_list = read_ttg_file(args.ttg_template)
        ttg_keywords = find_ttg_keywords(ttg_file_list)
        unicode_keywords = {index: convert_from_ttg_text(raw_string) for index,
                            raw_string in ttg_keywords.items()}

        print "Found %s keywords in the TTG template:" % len(unicode_keywords)
        print ", ".join([keyword for line_number, keyword in unicode_keywords.iteritems()])

    # Assemble output TTG filepaths
    ttg_results = []

    for row_number, row in enumerate(csv_rows):
        if row_number in list_offset(args.exclude_rows, -1):
            print " ".join(["Skipping row", str(row_number + 1)])
            continue
        else:
            row_tidy = [tidy_text(item) for item in row]
            row_tidy_dict = {keyword: entry for keyword, entry
                             in zip(csv_rows[0], row_tidy)}

            filepath = expand_path(args.output).format(* row_tidy, ** row_tidy_dict)

            # Check output filename against exclude argument
            if True in [fnmatch.fnmatch(filepath, arg) for arg in args.exclude]:
                print " ".join(["Skipping", filename_no_ext(filepath)])
                continue

            # Check output filename against include argument
            if True in [fnmatch.fnmatch(filepath, arg) for arg in args.include]:
                print " ".join(["Proceeding with", filename_no_ext(filepath)])
            else:
                print " ".join(["Skipping", filename_no_ext(filepath)])
                continue

            ttg_results.append(filepath)

            # Start writing out TTGs
            if args.ttg_template is not None:
                print "".join(["Writing out ", filepath])

                # Assemble dict using header row for keys and row entries
                # for the replacements
                line_replacements = {keyword: entry for keyword, entry in
                                     zip(csv_rows[0], csv_rows[row_number])}

                if args.dry_run is False:
                    #Make output path if necessary
                    makedirs(filepath)

                    with open(filepath, "w") as ttg:
                        for line_number, text in enumerate(ttg_file_list, 1):
                            if line_number + 1 in unicode_keywords.keys():
                                new_text = line_replacements[unicode_keywords[line_number
                                                                              + 1]]
                                ttg.write("TextLength " +
                                          str(len(convert_to_ttg_text(new_text).split())) +
                                          "\n")
                            elif line_number in unicode_keywords.keys():
                                new_text = line_replacements[unicode_keywords[line_number]]
                                ttg.write("Text " + convert_to_ttg_text(new_text) + "\n")
                            else:
                                ttg.write(text + "\n")

    if args.no_html_output is False:
        template_path = os.path.join(script_path(), "template.html")
        html_destination = os.path.join(common_path(ttg_results),
                                        "copy_paster.html")
        ttg_filenames = [filename_no_ext(i) for i in ttg_results]

        print " ".join(["Writing out", html_destination])

        if args.dry_run is False:
            makedirs(html_destination)
            generate_html_page(template_path, html_destination, 40,
                               ttg_filenames)

    print "Done!"

if __name__ == "__main__":
    main()<|MERGE_RESOLUTION|>--- conflicted
+++ resolved
@@ -161,7 +161,6 @@
     """Offset each entry in a list of integers by a given offset value."""
 
     return [x + offset for x in values]
-
 
 
 def main():
@@ -210,19 +209,11 @@
                         default=False,
                         action="store_true",
                         help="""skip output of HTML""")
-<<<<<<< HEAD
     #parser.add_argument("--skip-rows",
-    #                    default=[0],
+    #                    default=[1],
     #                    metavar="NUMBER",
     #                    type=validate_skip_rows,
     #                    help="""number of rows to skip in CSV""")
-=======
-    parser.add_argument("--skip-rows",
-                        default=[1],
-                        metavar="NUMBER",
-                        type=validate_skip_rows,
-                        help="""number of rows to skip in CSV""")
->>>>>>> 8a787c58
 
     args = parser.parse_args()
 
